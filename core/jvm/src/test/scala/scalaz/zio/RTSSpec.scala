--- conflicted
+++ resolved
@@ -10,13 +10,7 @@
 import Errors.UnhandledError
 import com.github.ghik.silencer.silent
 
-<<<<<<< HEAD
-class RTSSpec(implicit ee: ExecutionEnv) extends Specification with AroundTimeout with RTS {
-
-  override def defaultHandler[E]: Throwable => IO[E, Unit] = _ => IO.unit
-=======
 class RTSSpec(implicit ee: ExecutionEnv) extends AbstractRTSSpec with AroundTimeout {
->>>>>>> d578ea07
 
   def is = s2"""
   RTS synchronous correctness
