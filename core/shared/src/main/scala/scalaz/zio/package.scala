// Copyright (C) 2018 John A. De Goes. All rights reserved.

package scalaz

package object zio {

  implicit class IOVoidSyntax[A](val io: IO[Void, A]) extends AnyRef {
    def apply[E]: IO[E, A]      = io.asInstanceOf[IO[E, A]]
    def widenError[E]: IO[E, A] = apply
  }

  implicit class IOSyntax[E, A](val io: IO[E, A]) extends AnyRef {

    /**
     * Widens the error type to any supertype. While `leftMap` suffices for this
     * purpose, this method is significantly faster for this purpose.
     */
    def widenError[E2 >: E]: IO[E2, A] = io.asInstanceOf[IO[E2, A]]
  }

<<<<<<< HEAD
  type Infallible[A]  = IO[Void, A]
  type Callback[E, A] = ExitResult[E, A] => Unit

  type Canceler     = () => Unit
  type PureCanceler = () => Infallible[Unit]
  type ErrorHandler = List[Throwable] => Infallible[Unit]
=======
  type Canceler     = Throwable => Unit
  type PureCanceler = Throwable => IO[Void, Unit]
>>>>>>> 08b0ba53
}<|MERGE_RESOLUTION|>--- conflicted
+++ resolved
@@ -18,15 +18,8 @@
     def widenError[E2 >: E]: IO[E2, A] = io.asInstanceOf[IO[E2, A]]
   }
 
-<<<<<<< HEAD
-  type Infallible[A]  = IO[Void, A]
   type Callback[E, A] = ExitResult[E, A] => Unit
-
-  type Canceler     = () => Unit
-  type PureCanceler = () => Infallible[Unit]
-  type ErrorHandler = List[Throwable] => Infallible[Unit]
-=======
-  type Canceler     = Throwable => Unit
-  type PureCanceler = Throwable => IO[Void, Unit]
->>>>>>> 08b0ba53
+  type Canceler       = () => Unit
+  type PureCanceler   = () => IO[Void, Unit]
+  type ErrorHandler   = List[Throwable] => IO[Void, Unit]
 }